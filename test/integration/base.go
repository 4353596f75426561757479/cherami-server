--- conflicted
+++ resolved
@@ -85,12 +85,6 @@
 			tb.Nil(err)
 			_, _, wsPort, err := test.FindEphemeralPort()
 			tb.Nil(err)
-<<<<<<< HEAD
-
-			log.Debugf("serviceName: %#q addr:%v", common.StoreServiceName, hostPort)
-=======
->>>>>>> 55a95f6c
-
 			log.Debugf("serviceName: %#q addr:%v", common.StoreServiceName, hostPort)
 			
 			if ringHosts == "" {
